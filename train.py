--- conflicted
+++ resolved
@@ -49,7 +49,6 @@
         losses.append(loss.item())
     model.train()
     return sum(losses) / len(losses)
-<<<<<<< HEAD
 
 def get_lr(it):
     # 1) linear warmup for warmup_iters steps
@@ -64,8 +63,6 @@
     coeff = 0.5 * (1.0 + math.cos(math.pi * decay_ratio)) # coeff ranges 0..1
     return min_lr + coeff * (learning_rate - min_lr)
 
-=======
->>>>>>> 8cbdaf63
 
 # Main training loop
 def training_loop(text, gpt_model_path, config):
@@ -73,7 +70,6 @@
     load_pretrained_model(model, gpt_model_path)
     train_data, val_data = data_split(text)
     
-<<<<<<< HEAD
     best_val_loss = 1e9
     
     # optimizer
@@ -81,14 +77,6 @@
     
     accumulated_batches = 0
     accumulated_loss = 0.0
-=======
-    best_val_loss = evaluate_model(model, val_data, config)
-    
-    optimizer = torch.optim.AdamW(model.parameters(), config.learning_rate, weight_decay=1e-1)
-    
-    warmup_steps = 200
-    scheduler = torch.optim.lr_scheduler.LambdaLR(optimizer, lr_lambda=lambda step: min((step + 1) / warmup_steps, 1.0))
->>>>>>> 8cbdaf63
     
     for iter in tqdm(range(config.max_iters)):
         lr = get_lr(iter, config) if config.decay_lr else config.learning_rate
@@ -104,7 +92,6 @@
             if val_loss < best_val_loss:
                 torch.save(model.state_dict(), gpt_model_path)
                 best_val_loss = val_loss
-<<<<<<< HEAD
         
         model.train()
         
@@ -130,16 +117,4 @@
         accumulated_batches += 1
         
         if accumulated_batches == config.gradient_accumulation_steps:
-            accumulated_batches = 0
-=======
-
-        xb, yb = get_batch(train_data, config)
-        _, loss = model(xb, yb)
-
-        loss.backward()
-        # Clip gradients to prevent them from becoming too large
-        torch.nn.utils.clip_grad_norm_(model.parameters(), max_norm=1.0)
-        optimizer.step()
-        scheduler.step()
-        optimizer.zero_grad(set_to_none=True)
->>>>>>> 8cbdaf63
+            accumulated_batches = 0