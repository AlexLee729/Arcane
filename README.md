--- conflicted
+++ resolved
@@ -54,16 +54,7 @@
 
 ## Model Training Performance
 The training and validation loss curves for the 124M model over training steps are shown below, the model was trained for 19073 steps:
-<<<<<<< HEAD
 ![Loss Graph](/images/Train_Val_graph.png)
-=======
-![2D Neuron](/images/training_val_graph.png)
-| Model                 | Training Loss   | Validation Loss |
-|-----------------------|-----------------|-----------------|
-| Arcane 124M           | 3.07            | 3.00            |
-| Arcane 355M           | 2.89            | 2.88            | 
-
->>>>>>> 2afe9a6a
 
 ## Model Comparison on HellaSwag Accuracy
 
